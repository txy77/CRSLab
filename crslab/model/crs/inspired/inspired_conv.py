--- conflicted
+++ resolved
@@ -71,14 +71,7 @@
         past = None
         lm_logits_all = []
 
-<<<<<<< HEAD
-        if self.language == 'zh':
-            config_json = os.path.join(GPT2_ZH_PATH, 'config.json')
-        elif self.language == 'en':
-            config_json = os.path.join(GPT2_EN_PATH, 'config.json')
-=======
         config_json = os.path.join(self.dpath, 'config.json')
->>>>>>> b8d82edc
         
         with open(config_json, 'r', encoding='utf-8') as f:
             json_config = json.load(f)
