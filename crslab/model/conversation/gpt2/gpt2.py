# @Time   : 2020/12/14
# @Author : Yuanhang Zhou
# @Email  : sdzyh002@gmail.com

# UPDATE
# @Time   : 2021/1/7
# @Author : Xiaolei Wang
# @email  : wxl1999@foxmail.com

# UPDATE:
# @Time   : 2022/9/28
# @Author : Xinyu Tang
# @Email  : txy20010310@163.com

r"""
GPT2
====
References:
    Radford, Alec, et al. `"Language Models are Unsupervised Multitask Learners."`_.

.. _`"Language Models are Unsupervised Multitask Learners."`:
   https://cdn.openai.com/better-language-models/language_models_are_unsupervised_multitask_learners.pdf

"""

import os

import torch
from torch.nn import CrossEntropyLoss
from transformers import GPT2LMHeadModel

from crslab.config import PRETRAIN_PATH, GPT2_ZH_PATH, GPT2_EN_PATH
from crslab.data import dataset_language_map
from crslab.model.base import BaseModel


class GPT2Model(BaseModel):
    """
        
    Attributes:
        context_truncate: A integer indicating the length of dialogue context.
        response_truncate: A integer indicating the length of dialogue response.
        pad_id: A integer indicating the id of padding token.

    """

    def __init__(self, opt, device, vocab, side_data):
        """

        Args:
            opt (dict): A dictionary record the hyper parameters.
            device (torch.device): A variable indicating which device to place the data and model.
            vocab (dict): A dictionary record the vocabulary information.
            side_data (dict): A dictionary record the side data.

        """
        self.context_truncate = opt['context_truncate']
        self.response_truncate = opt['response_truncate']
        self.pad_id = vocab['pad']

        self.language = dataset_language_map[opt['dataset']]
<<<<<<< HEAD
        self.dpath = opt['conv_pretrained_path']
=======
        self.dpath = os.path.join(PRETRAIN_PATH, "gpt2", self.language)
>>>>>>> 502463da
        super(GPT2Model, self).__init__(opt, device, self.dpath)

    def build_model(self):
        """build model"""
        if os.path.exists(self.dpath):
            self.model = GPT2LMHeadModel.from_pretrained(self.dpath)
        else:
            os.makedirs(self.dpath)
            if self.language == 'zh':
                os.environ['TORCH_HOME'] = GPT2_ZH_PATH
                self.model = GPT2LMHeadModel.from_pretrained('GPT2-chitchat')
            elif self.language == 'en':
                os.environ['TORCH_HOME'] = GPT2_EN_PATH
                self.model = GPT2LMHeadModel.from_pretrained('gpt2')
        self.loss = CrossEntropyLoss(ignore_index=self.pad_id)

    def forward(self, batch, mode):
        _, _, input_ids, context, _, _, y = batch
        if mode != 'test':
            # torch.tensor's shape = (bs, seq_len, v_s); tuple's length = 12
            lm_logits = self.model(input_ids).logits

            # index from 1 to self.reponse_truncate is valid response
            loss = self.calculate_loss(
                lm_logits[:, -self.response_truncate:-1, :],
                input_ids[:, -self.response_truncate + 1:])

            pred = torch.max(lm_logits, dim=2)[1]  # [bs, seq_len]
            pred = pred[:, -self.response_truncate:]

            return loss, pred
        else:
            return self.generate(context)

    def generate(self, context):
        """
        Args:
            context: torch.tensor, shape=(bs, context_turncate)

        Returns:
            generated_response: torch.tensor, shape=(bs, reponse_turncate-1)
        """
        generated_response = []
        former_hidden_state = None
        context = context[..., -self.response_truncate + 1:]

        for i in range(self.response_truncate - 1):
            outputs = self.model(context, former_hidden_state)  # (bs, c_t, v_s),
            last_hidden_state, former_hidden_state = outputs.logits, outputs.past_key_values

            next_token_logits = last_hidden_state[:, -1, :]  # (bs, v_s)
            preds = next_token_logits.argmax(dim=-1).long()  # (bs)

            context = preds.unsqueeze(1)
            generated_response.append(preds)

        generated_response = torch.stack(generated_response).T

        return generated_response

    def calculate_loss(self, logit, labels):
        """
        Args:
            preds: torch.FloatTensor, shape=(bs, response_truncate, vocab_size)
            labels: torch.LongTensor, shape=(bs, response_truncate)

        """

        loss = self.loss(logit.reshape(-1, logit.size(-1)), labels.reshape(-1))
        return loss

    def generate_bs(self, context, beam=4):
        context = context[..., -self.response_truncate + 1:]
        context_former = context
        batch_size = context.shape[0]
        sequences = [[[list(), 1.0]]] * batch_size
        for i in range(self.response_truncate - 1):
            if sequences != [[[list(), 1.0]]] * batch_size:
                context = []
                for i in range(batch_size):
                    for cand in sequences[i]:
                        text = torch.cat(
                            (context_former[i], torch.tensor(cand[0]).to(self.device)))  # 由于取消了state，与之前的context拼接
                        context.append(text)
                context = torch.stack(context)
            with torch.no_grad():
                outputs = self.model(context)
            last_hidden_state, state = outputs.logits, outputs.past_key_values
            next_token_logits = last_hidden_state[:, -1, :]
            next_token_probs = torch.nn.functional.softmax(next_token_logits)
            topk = torch.topk(next_token_probs, beam, dim=-1)
            probs = topk.values.reshape([batch_size, -1, beam])  # (bs, candidate, beam)
            preds = topk.indices.reshape([batch_size, -1, beam])  # (bs, candidate, beam)

            for j in range(batch_size):
                all_candidates = []
                for n in range(len(sequences[j])):
                    for k in range(beam):
                        seq = sequences[j][n][0]
                        prob = sequences[j][n][1]
                        seq_tmp = seq.copy()
                        seq_tmp.append(preds[j][n][k])
                        candidate = [seq_tmp, prob * probs[j][n][k]]
                        all_candidates.append(candidate)
                ordered = sorted(all_candidates, key=lambda tup: tup[1], reverse=True)
                sequences[j] = ordered[:beam]

        res = []
        for i in range(batch_size):
            res.append(torch.stack(sequences[i][0][0]))
        res = torch.stack(res)
        return res<|MERGE_RESOLUTION|>--- conflicted
+++ resolved
@@ -59,11 +59,7 @@
         self.pad_id = vocab['pad']
 
         self.language = dataset_language_map[opt['dataset']]
-<<<<<<< HEAD
         self.dpath = opt['conv_pretrained_path']
-=======
-        self.dpath = os.path.join(PRETRAIN_PATH, "gpt2", self.language)
->>>>>>> 502463da
         super(GPT2Model, self).__init__(opt, device, self.dpath)
 
     def build_model(self):
